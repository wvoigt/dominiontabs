--- conflicted
+++ resolved
@@ -2575,11 +2575,7 @@
  {
      "potcost": 0,
   "description": "+ 2 Geld, + 1 Geld pro anderer Angriffskarte, die du im Spiel hast. Jeder Mitspieler mit 4 oder mehr Handkarten legt eine Handkarte ab. Ist diese Karte im Spiel, darfst du sie gegen einen Fl\u00fcchtling eintauschen anstatt sie abzulegen. (Diese Karte geh\u00f6rt nicht zum Vorrat.) ", 
-<<<<<<< HEAD
-     "extra": "Einen SOLDATEN erh\u00e4ltst du nur, wenn du einen KLEINBAUERN eintauschst. Der SOLDAT ist ein Reisender, der im Spielverlauf in einen FL\u00dcCHTLING eingetauscht werden kann. Wenn du den SOLDATEN ausspielst, erh\u00e4ltst du + 2 sowie f\u00fcr jede andere Angriffskarte (au\u00dfer diesem SOLDATEN), die du zu diesem Zeitpunkt im Spiel hast, + 1 . Au\u00dferdem muss jeder Mitspieler, der 4 oder mehr Karten auf der Hand hat, +1 Karte ablegen. In der Aufr\u00e4umphase darfst du entscheiden, ob du den SOLDATEN ablegst oder zur\u00fcck auf den entsprechenden Stapel legst. Wenn du das tust, erh\u00e4ltst du einen FL\u00dcCHTLING und legst ihn ab. Die angegebenen Kosten werden nicht bezahlt. ",
-=======
   "extra": "Einen SOLDATEN erhältst du nur, wenn du einen KLEINBAUERN eintauschst. Der SOLDAT ist ein Reisender, der im Spielverlauf in einen FLÜCHTLING eingetauscht werden kann. Wenn du den SOLDATEN ausspielst, erhältst du + 2 Coins sowie für jede andere Angriffskarte (außer diesem SOLDATEN), die du zu diesem Zeitpunkt im Spiel hast, + 1 Coins. Außerdem muss jeder Mitspieler, der 4 oder mehr Karten auf der Hand hat, 1 Karte ablegen. In der Aufräumphase darfst du entscheiden, ob du den SOLDATEN ablegst oder zurück auf den entsprechenden Stapel legst. Wenn du das tust, erhältst du einen FLÜCHTLING und legst ihn ab. Die angegebenen Kosten werden nicht bezahlt.", 
->>>>>>> 385ae6c5
   "cost": "3*", 
   "cardset": "Abenteuer", 
   "types": [
@@ -2687,7 +2683,6 @@
   "name": "Champion"
  },
  {
-<<<<<<< HEAD
      "name":"Geschichtenerzähler",
      "cost": "5", 
      "description": "",
@@ -2697,8 +2692,8 @@
      "types": [
          "Action"
      ]
- }
-=======
+},
+{
 "name":"Amulett",
 "cost": "3", 
 "description": "Jetzt und zu Beginn deines nächsten Zuges, wähle jeweils eins: + 1 Geld oder entsorge 1 Handkarte oder nimm dir 1 Silber.",
@@ -2912,17 +2907,7 @@
 "Duration"
 ]
 },
-{
-"name":"Geschichtenerzähler",
-"cost": "5", 
-"description": "",
-"extra":"Du erhältst + 1 Aktion sowie + 1 Coins. Spiele bis zu 3 Geldkarten aus deiner Hand aus und zahle alle ? Coin, die du bisher in diesem Zug ausgespielt hast. Das beinhaltet alle Geldwerte von ausgespielten Geldkarten sowie alle, z. B. durch ausgespielte Aktionskarten, erhaltene zusätzliche Geldwerte (+ 1 Coins) inkl. dem + 1 Coins dieses GESCHICHTENERZÄHLERS. Du hast danach 0 Coins. Für jedes gezahlte 1 Coins erhältst du + 1 Karte. Trank-Kosten aus Die Alchemisten sind davon nicht betroffen.",
-"cardset": "Abenteuer",
-"potcost": 0,
-"types": [
-"Action"
-]
-},
+
 {
 "name":"Kunsthandwerker",
 "cost": "5", 
@@ -3029,5 +3014,4 @@
 "Duration"
 ]
 }
->>>>>>> 385ae6c5
-]+    ]